--- conflicted
+++ resolved
@@ -19,12 +19,8 @@
 import itertools
 import logging
 import pathlib
-<<<<<<< HEAD
-from typing import Callable, Iterator
-=======
 import random
 from typing import Iterator
->>>>>>> 87b99fb9
 
 import numpy as np
 
@@ -98,11 +94,10 @@
             activation=functools.partial(autograd.softmax, axes=1),
         )
 
-    def __call__(self, image_batch: skinnygrad.Tensor, callback: Callable = lambda *args: None) -> skinnygrad.Tensor:
+    def __call__(self, image_batch: skinnygrad.Tensor) -> skinnygrad.Tensor:
         out = image_batch
         for op in self.ops():
             out = op(out)
-            callback(op, out)
         return out
 
     def params(self) -> Iterator[skinnygrad.Tensor]:
